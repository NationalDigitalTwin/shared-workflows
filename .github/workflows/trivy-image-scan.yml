--- conflicted
+++ resolved
@@ -90,11 +90,7 @@
 
       - name: Generate SBOM for image (IF has tags for release)
         if: startsWith(github.ref, 'refs/tags/')
-<<<<<<< HEAD
         uses: aquasecurity/trivy-action@master
-=======
-        uses: aquasecurity/trivy-action@0.26.0
->>>>>>> 46fe0130
         with:
           scan-type: 'image'
           format: 'cyclonedx'
