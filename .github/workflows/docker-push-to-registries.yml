name: Publish Node Telicent image to configured container repositories

on:
  workflow_call:
    inputs:
      APP_NAME_PREFIX:
        required: false
        type: string
        default: telicent-
        description: |
          The prefix for the image name, defaults to telicent- but can be set to an empty string if you prefer to just
          use APP_NAME as the application name.
      APP_NAME:
        required: true
        type: string
        description: |
          The name for the application used as the main portion of the image name.
      DOCKERFILE:
        required: true
        type: string
        description: |
          The name of the Dockerfile to build the image from.  This is relative to the PATH input
      PATH:
        type: string
        description: |
          The path in which the Dockerfile is located. For current path leave empty. Otherwise eg. ./frontend
        default: .
      TARGET:
        type: string
        required: false
        description: |
          The build target within the Dockerfile to build the image from.
      BUILD_ARGS:
        type: string
        required: false
        description: |
          Additional build arguments to pass to the Docker --build-arg flag.
      VERSION:
        required: true
        type: string
        description: |
          The version for the image, used in tagging the image.
      VERSION_SUFFIX:
        required: false
        type: string
        description: |
          Optional suffix for the version of the image, used in tagging the image.
      IMAGE_SUFFIX: # Previously ECR_SUFFIX
        required: false
        type: string
        description: |
          Optional suffix used as part of the image name.
      MAIN_BRANCH:
        required: false
        type: string
        default: main
        description: |
          Specifies the main branch for the repository, defaults to main.  If this build is on the configured main
          branch then the latest tag will be added to the image, if the build is on another branch then the development
          tag will be added to the image.
      USES_MAVEN:
        required: false
        type: boolean
        default: false
        description: |
          Whether your build requires the JDK and Maven to be present.
      JAVA_VERSION:
        required: false
        type: number
        default: 21
        description: |
          Specifies the JDK version to install and build with.  Defaults to 21.
      JDK:
        required: false
        type: string
        default: temurin
        description: |
          Specifies the JDK to use, defaults to temurin.
      ALLOW_MUTABLE_TAGS:
        required: false
        type: boolean
        default: true
        description: |
          Set `false` to avoid adding mutable tags like `latest` and `development` e.g. if AWS ECR has mutable tags disabled, and 400s
      package-directory:
        required: false
        type: string
        default: .
<<<<<<< HEAD
        description: Name of package which SBOM, if it exists
=======
        description: If release has multiple package that are SBOM targets, then set this to disambiguate SBOMs
>>>>>>> 6ffabda0
  # Allows you to run this workflow manually from the Actions tab
  workflow_dispatch:

jobs:
  build:
    runs-on: ubuntu-latest
    permissions:
      id-token: write
      contents: read
      packages: write
    steps:
      - name: Checkout
        uses: actions/checkout@v4

      - name: Install Java and Maven
        if: ${{ inputs.USES_MAVEN }}
        uses: actions/setup-java@v4
        with:
          java-version: ${{ inputs.JAVA_VERSION }}
          distribution: ${{ inputs.JDK }}
          cache: maven

      # NB - Assumption here is that this workflow has been called after the Maven workflow has been called so the 
      #      Maven Cache already has all our dependencies present in it and tests have already passed
      - name: Quick Maven Build
        if: ${{ inputs.USES_MAVEN }}
        run: |
          mvn verify --batch-mode -DskipTests -Dgpg.skip=true

      - name: Get SBOM from artifact
        uses: actions/download-artifact@v4
        # Unsure if SBOM exists (for now)
        continue-on-error: true
        with:
          name: ${{ github.run_number }}${{ inputs.package-directory }}.sbom.json
          path: ${{ inputs.PATH }} 

      - name: Set up Docker buildx
        id: buildx
        uses: docker/setup-buildx-action@v2

      - name: Enable buildkit cache
        uses: actions/cache@v2
        with:
          path: /tmp/buildkit-cache/buildkit-state.tar
          key: ${{ runner.os }}-buildkit-${{ github.sha }}
          restore-keys: |
            ${{ runner.os }}-buildkit-

      - name: Load buildkit state from cache
        uses: dashevo/gh-action-cache-buildkit-state@v1
        with:
          builder: buildx_buildkit_${{ steps.buildx.outputs.name }}0
          cache-path: /tmp/buildkit-cache
          cache-max-size: 3g

      - name: Login to Docker Hub
        uses: docker/login-action@v2
        with:
          username: ${{ secrets.DOCKER_USERNAME }}
          password: ${{ secrets.DOCKER_PASSWORD }}

      - name: Prepare Docker Image Names and Tags
        id: meta
        uses: docker/metadata-action@v4
        with:
          # Defines the base image names in repository/name format
          images: |
            telicent/${{ inputs.APP_NAME_PREFIX }}${{ inputs.APP_NAME }}${{ inputs.IMAGE_SUFFIX }}
          # Manually handling latest below so disabling automatic latest handling
          flavor: |
            latest=false
          # Creates tags based on various criteria
          #
          # For any tag, and more specifically semver tags i.e. v1.2.3, use the Git tag/semver as-is
          # A long format SHA hash for all builds
          # The developer provided version for all builds
          # A latest tag, if and only if, this commit is on the main branch
          # A development tag, if this commit is not on the main branch
          tags: |
            type=ref,event=tag
            type=semver,pattern={{version}}
            type=sha,format=long,prefix=
            type=raw,value=${{ inputs.VERSION }}${{ inputs.VERSION_SUFFIX }}
            type=raw,value=latest,enable=${{ inputs.ALLOW_MUTABLE_TAGS && github.ref_name == inputs.MAIN_BRANCH }}
            type=raw,value=development,enable=${{ inputs.ALLOW_MUTABLE_TAGS && github.ref_name != inputs.MAIN_BRANCH}}
      - name: Build, tag, and push image to authenticated docker registry
        id: build-images
        uses: docker/build-push-action@v4
        with:
          builder: ${{ steps.buildx.outputs.name }}
          platforms: linux/amd64,linux/arm64
          # Dependabot triggered PRs don't have credentials to push images
          push: ${{ github.actor != 'dependabot[bot]' }}
          context: ${{ inputs.PATH }}
          file: ${{ inputs.PATH }}/${{ inputs.DOCKERFILE }}
          tags: ${{ steps.meta.outputs.tags }}
          target: ${{ inputs.TARGET }}
          build-args: |
            ${{ inputs.BUILD_ARGS }}

  scan-dockerfile-configuration:
    uses: Telicent-oss/shared-workflows/.github/workflows/trivy-dockerfile-scan.yml@main
    with:
      DOCKERFILE: ${{ inputs.PATH }}/${{ inputs.DOCKERFILE }}
      SCAN_NAME: ${{ inputs.APP_NAME_PREFIX }}${{ inputs.APP_NAME }}${{ inputs.IMAGE_SUFFIX }}

  scan-image:
    needs: build
<<<<<<< HEAD
    uses: telicent-oss/shared-workflows/.github/workflows/trivy-image-scan.yml@update/for-frontend-trivy
=======
    uses: telicent-oss/shared-workflows/.github/workflows/trivy-image-scan.yml@main
>>>>>>> 6ffabda0
    secrets: inherit
    # Since Dependabot builds can't push an image we skip the scan workflow because there won't be
    # an image for it to pull down and scan
    if: ${{ github.actor != 'dependabot[bot]' }}
    with:
      IMAGE_REF: telicent/${{ inputs.APP_NAME_PREFIX }}${{ inputs.APP_NAME }}${{ inputs.IMAGE_SUFFIX }}:${{ github.sha }}
      SCAN_NAME: ${{ inputs.APP_NAME_PREFIX }}${{ inputs.APP_NAME }}${{ inputs.IMAGE_SUFFIX }}<|MERGE_RESOLUTION|>--- conflicted
+++ resolved
@@ -86,11 +86,7 @@
         required: false
         type: string
         default: .
-<<<<<<< HEAD
-        description: Name of package which SBOM, if it exists
-=======
         description: If release has multiple package that are SBOM targets, then set this to disambiguate SBOMs
->>>>>>> 6ffabda0
   # Allows you to run this workflow manually from the Actions tab
   workflow_dispatch:
 
@@ -200,11 +196,7 @@
 
   scan-image:
     needs: build
-<<<<<<< HEAD
     uses: telicent-oss/shared-workflows/.github/workflows/trivy-image-scan.yml@update/for-frontend-trivy
-=======
-    uses: telicent-oss/shared-workflows/.github/workflows/trivy-image-scan.yml@main
->>>>>>> 6ffabda0
     secrets: inherit
     # Since Dependabot builds can't push an image we skip the scan workflow because there won't be
     # an image for it to pull down and scan
