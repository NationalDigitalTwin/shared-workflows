--- conflicted
+++ resolved
@@ -112,12 +112,8 @@
       # The existence of this SBOM is context dependent, some teams build workflows may not generate a
       # SBOM in this fashion hence continue-on-error: true
       - name: Get SBOM from artifact
-<<<<<<< HEAD
         uses: actions/download-artifact@v4.1.8
-=======
-        uses: actions/download-artifact@v4
         if: ${{ input.DOWNLOAD_SBOM }}
->>>>>>> 50a0a2d4
         continue-on-error: true
         with:
           name: ${{ github.run_number }}-sbom.json
